module RocketJob
<<<<<<< HEAD
  VERSION = "6.1.2".freeze
=======
  VERSION = "6.1.1".freeze
>>>>>>> 349cfa87
end<|MERGE_RESOLUTION|>--- conflicted
+++ resolved
@@ -1,7 +1,3 @@
 module RocketJob
-<<<<<<< HEAD
-  VERSION = "6.1.2".freeze
-=======
-  VERSION = "6.1.1".freeze
->>>>>>> 349cfa87
+  VERSION = "6.1.3".freeze
 end